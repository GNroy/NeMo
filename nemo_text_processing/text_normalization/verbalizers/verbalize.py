# Copyright (c) 2021, NVIDIA CORPORATION.  All rights reserved.
# Copyright 2015 and onwards Google, Inc.
#
# Licensed under the Apache License, Version 2.0 (the "License");
# you may not use this file except in compliance with the License.
# You may obtain a copy of the License at
#
#     http://www.apache.org/licenses/LICENSE-2.0
#
# Unless required by applicable law or agreed to in writing, software
# distributed under the License is distributed on an "AS IS" BASIS,
# WITHOUT WARRANTIES OR CONDITIONS OF ANY KIND, either express or implied.
# See the License for the specific language governing permissions and
# limitations under the License.

from nemo_text_processing.text_normalization.graph_utils import GraphFst
from nemo_text_processing.text_normalization.verbalizers.cardinal import CardinalFst
from nemo_text_processing.text_normalization.verbalizers.date import DateFst
from nemo_text_processing.text_normalization.verbalizers.decimal import DecimalFst
from nemo_text_processing.text_normalization.verbalizers.email import EmailFst
from nemo_text_processing.text_normalization.verbalizers.measure import MeasureFst
from nemo_text_processing.text_normalization.verbalizers.money import MoneyFst
from nemo_text_processing.text_normalization.verbalizers.ordinal import OrdinalFst
from nemo_text_processing.text_normalization.verbalizers.telephone import TelephoneFst
from nemo_text_processing.text_normalization.verbalizers.time import TimeFst
from nemo_text_processing.text_normalization.verbalizers.whitelist import WhiteListFst


class VerbalizeFst(GraphFst):
    """
    Composes other verbalizer grammars. This class will be compiled and exported to thrax FAR.
    """

    def __init__(self):
        super().__init__(name="verbalize", kind="verbalize")
        decimal_graph = DecimalFst()
        cardinal_graph = CardinalFst()
        ordinal_graph = OrdinalFst()
        telephone_graph = TelephoneFst()
        measure_graph = MeasureFst(decimal=decimal_graph, cardinal=cardinal_graph)
        cardinal = cardinal_graph.fst
        ordinal = ordinal_graph.fst
        decimal = decimal_graph.fst
        measure = measure_graph.fst
        telephone = telephone_graph.fst
        time = TimeFst().fst
        date = DateFst(ordinal_graph).fst
        money = MoneyFst().fst
        whitelist = WhiteListFst().fst
<<<<<<< HEAD
        email = EmailFst().fst
        graph = time | date | money | measure | ordinal | decimal | cardinal | email | whitelist
=======
        graph = time | date | money | measure | ordinal | decimal | cardinal | telephone | whitelist
>>>>>>> ccf359bc
        self.fst = graph<|MERGE_RESOLUTION|>--- conflicted
+++ resolved
@@ -47,10 +47,8 @@
         date = DateFst(ordinal_graph).fst
         money = MoneyFst().fst
         whitelist = WhiteListFst().fst
-<<<<<<< HEAD
         email = EmailFst().fst
-        graph = time | date | money | measure | ordinal | decimal | cardinal | email | whitelist
-=======
-        graph = time | date | money | measure | ordinal | decimal | cardinal | telephone | whitelist
->>>>>>> ccf359bc
+
+        graph = time | date | money | measure | ordinal | decimal | cardinal | email | telephone | whitelist
+
         self.fst = graph