--- conflicted
+++ resolved
@@ -35,26 +35,6 @@
 
     def __init__(self):
         super().__init__(name="verbalize", kind="verbalize")
-<<<<<<< HEAD
-        decimal_graph = DecimalFst()
-        cardinal_graph = CardinalFst()
-        ordinal_graph = OrdinalFst()
-        telephone_graph = TelephoneFst()
-        measure_graph = MeasureFst(decimal=decimal_graph, cardinal=cardinal_graph)
-        cardinal = cardinal_graph.fst
-        ordinal = ordinal_graph.fst
-        decimal = decimal_graph.fst
-        measure = measure_graph.fst
-        telephone = telephone_graph.fst
-        time = TimeFst().fst
-        date = DateFst(ordinal_graph).fst
-        money = MoneyFst().fst
-        whitelist = WhiteListFst().fst
-        electronic = ElectronicFst().fst
-
-        graph = time | date | money | measure | ordinal | decimal | cardinal | electronic | telephone | whitelist
-
-=======
         decimal = DecimalFst()
         decimal_graph = decimal.fst
         cardinal = CardinalFst()
@@ -62,6 +42,7 @@
         ordinal = OrdinalFst()
         ordinal_graph = ordinal.fst
         telephone_graph = TelephoneFst().fst
+        electronic_graph = ElectronicFst().fst
         measure_graph = MeasureFst(decimal=decimal, cardinal=cardinal).fst
         time_graph = TimeFst().fst
         date_graph = DateFst(ordinal=ordinal).fst
@@ -76,7 +57,7 @@
             | decimal_graph
             | cardinal_graph
             | telephone_graph
+            | electronic_graph
             | whitelist_graph
         )
->>>>>>> 98bdf7a1
         self.fst = graph